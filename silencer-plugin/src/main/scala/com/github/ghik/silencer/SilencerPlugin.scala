package com.github.ghik.silencer

import scala.collection.mutable.ListBuffer
import scala.reflect.internal.util.Position
import scala.reflect.io.AbstractFile
import scala.tools.nsc.plugins.{Plugin, PluginComponent}
import scala.tools.nsc.{Global, Phase}
import scala.util.matching.Regex

class SilencerPlugin(val global: Global) extends Plugin { plugin =>
<<<<<<< HEAD
=======

  import global._

>>>>>>> eb574aea
  val name = "silencer"
  val description = "Scala compiler plugin for warning suppression"
  val components: List[PluginComponent] = List(component)

  private val globalFilters = ListBuffer.empty[Regex]
  private val pathFilters = ListBuffer.empty[Regex]
  private val sourceRoots = ListBuffer.empty[AbstractFile]

  private lazy val reporter =
    new SuppressingReporter(global.reporter, globalFilters.result(), pathFilters.result(), sourceRoots.result())

  private def split(s: String): Iterator[String] = s.split(';').iterator

  override def processOptions(options: List[String], error: String => Unit): Unit = {
    options.foreach(_.split("=", 2) match {
      case Array("globalFilters", pattern) =>
        globalFilters ++= split(pattern).map(_.r)
      case Array("pathFilters", pattern) =>
        pathFilters ++= split(pattern).map(_.r)
      case Array("sourceRoots", rootPaths) =>
        sourceRoots ++= split(rootPaths).flatMap { path =>
          val res = Option(AbstractFile.getDirectory(path))
          if (res.isEmpty) {
            reporter.warning(NoPosition, s"Invalid source root: $path is not a directory")
          }
          res
        }
      case _ =>
    })

    global.reporter = reporter
  }

  override val optionsHelp: Option[String] = Some(
    """  -P:silencer:globalFilters=...  Semicolon separated regexes for filtering warning messages globally
      |  -P:silencer:pathFilters=...    Semicolon separated regexes for filtering source paths
      |  -P:silencer:sourceRoots=...    Semicolon separated paths of source root directories to relativize path filters
    """.stripMargin)

  private object component extends PluginComponent {
    val global: plugin.global.type = plugin.global
    val runsAfter = List("typer")
    override val runsBefore = List("patmat")
    val phaseName = "silencer"

    private lazy val silentSym = try rootMirror.staticClass("com.github.ghik.silencer.silent") catch {
      case _: ScalaReflectionException =>
        if (globalFilters.isEmpty && pathFilters.isEmpty) {
          plugin.reporter.warning(NoPosition,
            "`silencer-plugin` was enabled but the @silent annotation was not found on classpath" +
              " - have you added `silencer-lib` as a library dependency?"
          )
        }
        NoSymbol
    }

    def newPhase(prev: Phase): StdPhase = new StdPhase(prev) {
      def apply(unit: CompilationUnit): Unit = applySuppressions(unit)
    }

    def applySuppressions(unit: CompilationUnit): Unit = {
      val suppressedRanges = if (silentSym == NoSymbol) Nil else {
        val silentAnnotType = TypeRef(NoType, silentSym, Nil)
        def isSilentAnnot(tree: Tree) =
          tree.tpe != null && tree.tpe <:< silentAnnotType

        def suppressedTree(tree: Tree) = tree match {
          case Annotated(annot, arg) if isSilentAnnot(annot) => Some(arg)
          case typed@Typed(_, tpt) if tpt.tpe != null && tpt.tpe.annotations.exists(ai => isSilentAnnot(ai.tree)) => Some(typed)
          case md: MemberDef if md.symbol.annotations.exists(ai => isSilentAnnot(ai.tree)) => Some(md)
          case _ => None
        }

        def allTrees(tree: Tree): Iterator[Tree] =
          Iterator(tree, analyzer.macroExpandee(tree)).filter(_ != EmptyTree)
            .flatMap(t => Iterator(t) ++ t.children.iterator.flatMap(allTrees))

        val suppressedTrees = allTrees(unit.body).flatMap(suppressedTree).toList

        def treeRangePos(tree: Tree): Position = {
          // compute approximate range
          var start = unit.source.length
          var end = 0
          tree.foreach { child =>
            val pos = child.pos
            if (pos.isDefined) {
              start = start min pos.start
              end = end max pos.end
            }
          }
          end = end max start
          Position.range(unit.source, start, start, end)
        }

        suppressedTrees.map(treeRangePos)
      }

      plugin.reporter.setSuppressedRanges(unit.source, suppressedRanges)
    }
  }

}<|MERGE_RESOLUTION|>--- conflicted
+++ resolved
@@ -8,12 +8,9 @@
 import scala.util.matching.Regex
 
 class SilencerPlugin(val global: Global) extends Plugin { plugin =>
-<<<<<<< HEAD
-=======
 
   import global._
 
->>>>>>> eb574aea
   val name = "silencer"
   val description = "Scala compiler plugin for warning suppression"
   val components: List[PluginComponent] = List(component)
